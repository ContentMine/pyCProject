--- conflicted
+++ resolved
@@ -14,12 +14,7 @@
       packages=['pycproject'],
       install_requires=[
         'lxml>=3.5.0',
-<<<<<<< HEAD
-        'beautifulsoup4==4.4.1',
-        'pandas==0.19.2'
-=======
         'beautifulsoup4>=4.4.1',
         'pandas>=0.19.2'
->>>>>>> 1a17a65e
       ],
       zip_safe=False)