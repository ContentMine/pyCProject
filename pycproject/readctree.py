#!/bin/env python3
# -*- coding: utf-8 -*-

"""
Provides basic function to read a ContentMine CProject and CTrees into python datastructures.
"""


# import file io
import re
import os
import glob
from lxml import etree
import json
from collections import Counter

# import data handling
from bs4 import BeautifulSoup


__author__ = "Christopher Kittel"
__copyright__ = "Copyright 2015"
__license__ = "MIT"
<<<<<<< HEAD
__version__ = "0.0.5.dev"
=======
__version__ = "0.0.4.dev"
>>>>>>> master
__maintainer__ = "Christopher Kittel"
__email__ = "web@christopherkittel.eu"
__status__ = "Prototype" # 'Development', 'Production' or 'Prototype'



class CProject(object):
    """
    Maps the CProject file structure to a data object.
    Initialize with the project path (absolute) and foldername.
    """
    def __init__(self, projectpath, projectname):
        self.projectname = projectname
        self.projectfolder = os.path.join(projectpath, projectname)
        self.size = self.get_size()

    def get_ctrees(self):
        return iter(self)

    def get_size(self):
        return len(self)

    def get_ctree(self, ctreeID):
        """
        Return a CTree object by its ID.
        """
        return CTree(self.projectfolder, ctreeID)

    def get_title(self, ctreeID):
        """
        Returns the title of a paper by its ID.
        """
        return self.get_ctree(ctreeID).get_title()

    def get_results(self):
        """
        Iterates over all results, yields content of results.xml as dict,
        plus name of ami-plugin and the plugin-type.
        """
        for ctree in iter(self):
            for plugin, types in ctree.results.items():
                for ptype, results in types.items():
                    for result in results:
                        result["plugin"] = plugin
                        result["type"] = ptype
                        result["ID"] = ctree.ID
                        yield result

    def __len__(self):
        """
        Returns size of dataset = number of ctrees.
        """
        # must loop through since get_ctrees() is a generator
        return sum(1 for x in self.get_ctrees())

    def __iter__(self):
        """
        Returns a generator, yielding CTree objects.

        Yields: CTree
        """
        for dir_entry in os.listdir(self.projectfolder):
            if os.path.isdir(os.path.join(self.projectfolder, dir_entry)):
                ctree = CTree(self.projectfolder, dir_entry)
                yield ctree

    def __repr__(self):
        return '<CProject: {}>'.format(self.projectname)


class CTree(object):
    """
    Reads a CTREE within a CProject,
    and maps the CTree file structure to a data object.
    Provides some preprocessing and data access methods.
    self.ID = "string"
    self.shtmlpath = "path/to/scholarly.html"
    self.fulltextxmlpath = "path/to/fulltext.xml"
    self.available_plugins = []
    self.plugin_queries = {'regex': set(['regexname']),
                           'gene': set(['human']),
                           'sequence': set(['carb3', 'prot3', 'dna', 'prot']),
                           'species':set([binomial, genus, genussp])}
    self.results = {'species':{'binomial':[list_of_dicts]}}
    self.entities = {"PERSON": [], "LOCATION": [], "ORGANIZATION": []}
    """

    def __init__(self, projectfolder, ctreeID):
        self.path = os.path.join(projectfolder, ctreeID)
        self.ID = ctreeID
        self.shtmlpath = self._get_shtmlpath()
        self.fulltextxmlpath = self._get_fxmlpath()
        self.resultspath = os.path.join(self.path, "results")
        self.available_plugins = self._get_plugins()
        self.plugin_queries = self._get_queries()
        self.results = self._get_results()
        self.entities = self._load_entities()
        self.metadata = self._get_metadata()
        self.first_publication_date = self.metadata.get("firstPublicationDate")

    def _get_metadata(self):
        """

        """
<<<<<<< HEAD
        resultsjsonfile = os.path.join(self.path, "eupmc_result.json")
=======
        resultsjsonfile = glob.glob(os.path.join(self.path, "*result.json"))[0]
>>>>>>> master
        with open(resultsjsonfile) as infile:
            return json.load(infile)

    def _load_entities(self):
        """
        Tries to load entities, returns {} if none found.
        """
        try:
            with open(os.path.join(os.getcwd(), self.path, "entities"), "r") as dumpfile:
                return json.load(dumpfile)
        except:
            # needs logging for missing entity results
            return {}

    def _get_shtmlpath(self):
<<<<<<< HEAD
        return os.path.join(self.path, "scholarly.html")

    def _get_fxmlpath(self):
        return os.path.join(self.path, "fulltext.xml")

=======
        shtmlpath = os.path.join(self.path, "scholarly.html")
        if os.path.isfile(shtmlpath):
            return shtmlpath
        else:
            # self.log("Missing scholarly.html")
            return None
    
    def _get_fxmlpath(self):
        fxmlpath = os.path.join(self.path, "fulltext.xml")
        if os.path.isfile(fxmlpath):
            return fxmlpath
        else:
            # self.log("Missing fulltext.xml")
            return None
    
    def get_shtml(self):
        """
        Returns the scholarly.html as a BeautifulSoup object.
        """
        if self.shtmlpath:
            with open(self.shtmlpath, "r") as infile:
                return BeautifulSoup(infile, "lxml")
        else:
            # self.log("Missing scholarly.html")
            return None
    
    def get_fulltext_xml(self):
        if self.fulltextxmlpath:
            with open(self.fulltextxmlpath, "r") as infile:
                return etree.parse(infile)
        else:
            # self.log("Missing fulltext.xml")
            return None
    
>>>>>>> bf494c58
    def _get_plugins(self):
        """
        Returns a list of available ami-plugin-results.
        ['sequence', 'regex', 'gene']
        """
        try:
            return os.listdir(self.resultspath)
        except:
            # needs logging of missing plugin-results
            return []

    def _get_queries(self):
        """
        Returns a dict of plugin:types,
        where plugin is an ami-plugin and types are the
        queries that have been run.
        {'regex': set(['clintrialids']),
        'gene': set(['human']),
        'sequence': set(['carb3', 'prot3', 'dna', 'prot']),
        'species': set(['binomial', 'genus', 'genussp'])}
        """
        return {plugin:set(os.listdir(os.path.join(self.resultspath, plugin)))
            for plugin in self.available_plugins}


    def _get_results(self):
        results = {}
        for plugin, queries in self.plugin_queries.items():
            results[plugin] = {}
            for query in queries:
                results[plugin][query] = self.read_resultsxml(
                                                    os.path.join(self.resultspath,
                                                                 plugin,
                                                                 query,
                                                                 "results.xml"))
        return results
<<<<<<< HEAD
=======
        
    def get_pdate(self):
        """
        Not implemented until metadata.json provided per ctree.
        """
        pass
        # try:
        #     return self.get_shtml().find("span", {"class":"pub-date-epub"}).find("span").text
        # except:
        #     return []
>>>>>>> bf494c58

    def read_resultsxml(self, filename):
        """
        Reads a results xml,
        returns a list of dicts containing attribs and values.
        """
        try:
            with open(filename, 'r') as infile:
                tree = etree.parse(infile)
            root = tree.getroot()
            results = root.findall('result')
            return [res.attrib for res in results]
        except:
            # needs logging of missing results.xml
            return []

    def show_results(self, plugin):
        """
        Returns ami-plugin results as a dictionary with
        {plugin-type: [list of results]}
        Args: plugin = "string", one of ["gene", "sequence", "regex", "species"]
        Returns: list of results
        """
        # catch entities request first, since not official plugin
        if plugin == "entities":
            return self.entities
        else:
            if not plugin in self.available_plugins:
                print("%s is not available for %s, run ami-%s first." %(plugin, self.ID, plugin))
            else:
                return self.results.get(plugin)
<<<<<<< HEAD

    def get_shtml(self):
        """
        Returns the scholarly.html as a BeautifulSoup object.
        """
        with open(self.shtmlpath, "r") as infile:
            return BeautifulSoup(infile, "lxml")

    def get_fulltext_xml(self):
        with open(self.fulltextxmlpath, "r") as infile:
            return etree.parse(infile)
=======
>>>>>>> bf494c58

    def get_section(self, section_title):
        """
        Returns a section of shtml.
        """
        section = []
        for sec in self.get_shtml().find_all():
            if sec.string == section_title:
                for sib in sec.next_siblings:
                    section.append(sib.string)
        try:
            section = " ".join(section)
            section = " ".join(section.split())
        except:
            # needs logging of empty section for document
            section = ""
        return section

    def get_authors(self):
        """
        Searches the scholarly.html for the contrib-group tag,
        returns a list of authors.
        """
        authors = []
        contrib_group = self.get_shtml().find_all("div", {"class":"contrib-group"})
        for contrib in contrib_group:
            for author in contrib.find_all("span", {"class":"citation_author"}):
                authors.append(author.string)
        return authors

    def get_keywords(self):
        """
        Searches the scholarly.html for the contrib-group tag,
        returns a list of authors.
        """
        keywords = [kwd.text for kwd in self.get_fulltext_xml().getroot().xpath("//kwd")]
        return keywords

    def get_institutions(self):
        """
        Searches the scholarly.html for the contrib-group tag,
        returns a list of authors.
        """
        institutions = []
        return institutions

    def get_journal(self):
        return self.get_fulltext_xml().getroot().xpath("//journal-title/text()")[0]

    def get_acknowledgements(self):
        return self.get_section("Acknowledgements")

    def query_soup(self, tag, text):
        """
        Finds tags containing a certain text,
        returns a list of BeautifulSoup tag objects.
        Args: tag = "string"
              text = "string"
        Returns: [bs4.tag, bs4.tag, bs4.tag3]
        """
        return self.get_shtml().find_all(tag, text = re.compile(text))

    def find_tag(self, tag, attr=None):
        """
        Searches the scholarly.html for a specific tag,
        returns the text of the first instance found.
        Args: tag = "string"
              attr = {"attribute":"value"}
        Returns: "string"
        """
        text = [""]
        if attr is not None:
            tags = self.get_shtml().find(tag, attr)
        else:
            tags = self.get_shtml().find(tag)
        if tags:
            for p in tags.find_all("p"):
                if p.string:
                    text.append(p.string)
        text = " ".join(text)
        return " ".join(text.split())

    def get_competing_interests(self):
        """
        Searches the scholarly.html for a section leading in with
        "Competing interests", returns the text following after.
        Returns: "string"
        """
        cis = []
        for ci in self.query_soup("b", "Competing interests"):
            cis.append(ci.find_next().string)
        try:
            text = " ".join(cis)
        except:
            # needs logging of empty text for document
            text = ""
        text = " ".join(text.split())
        return text

    def get_abstract(self):
        """
        Searches the scholarly.html for the attribute "abstract",
        returns the text.
        Returns: "string"
        """
        abstract = []
        for ab in self.get_shtml().find_all("div", {"tag":"abstract"}):
            for p in ab.find_all("p"):
                abstract.append(p.string)
        try:
            return " ".join(abstract)
        except:
            # needs logging for missing abstract in document
            return ""

    def get_title(self):
        """
        Searches the scholarly.html for the "title" tag,
        returns the corresponding string.
        Returns: "string"
        """
<<<<<<< HEAD
        return self.metadata.get("title")[0]
=======
        return self.get_fulltext_xml().getroot().xpath("//article-title/text()")[0]
>>>>>>> master

    def __repr__(self):
        return '<CTree: {}>'.format(self.ID)

    def get_classifier_features(self):
        """
        Yields feature dictionaries:

        {'ID': ['PMC4427447'],
          'authors': ['Kraisak Kesorn',
           'Phatsavee Ongruk',
           'Jakkrawarn Chompoosri',
           'Atchara Phumee',
           'Usavadee Thavara',
           'Apiwat Tawatsin',
           'Padet Siriyasatien'],
          'binomial': [('Ae. aegypti', 20),
           ('Aedes aegypti', 2),
           ('Model construction', 1),
           ('Data integration', 1)],
          'journal': ['PLoS ONE'],
          'keywords': [],
          'title': ['Morbidity Rate Prediction of Dengue Hemorrhagic Fever (DHF) Using the Support Vector Machine and the ']
        }
        """
        features = {}
        features["authors"] = self.get_authors()
        features["title"] = [self.get_title()]
        features["keywords"] = self.get_keywords()
        features["journal"] = [self.get_journal()]
        features["binomial"] = Counter([r.get("exact") for r in self.results.get("species").get("binomial")]).most_common(5)
        features["ID"] = [self.ID]
        return features<|MERGE_RESOLUTION|>--- conflicted
+++ resolved
@@ -21,11 +21,7 @@
 __author__ = "Christopher Kittel"
 __copyright__ = "Copyright 2015"
 __license__ = "MIT"
-<<<<<<< HEAD
 __version__ = "0.0.5.dev"
-=======
-__version__ = "0.0.4.dev"
->>>>>>> master
 __maintainer__ = "Christopher Kittel"
 __email__ = "web@christopherkittel.eu"
 __status__ = "Prototype" # 'Development', 'Production' or 'Prototype'
@@ -130,11 +126,7 @@
         """
 
         """
-<<<<<<< HEAD
         resultsjsonfile = os.path.join(self.path, "eupmc_result.json")
-=======
-        resultsjsonfile = glob.glob(os.path.join(self.path, "*result.json"))[0]
->>>>>>> master
         with open(resultsjsonfile) as infile:
             return json.load(infile)
 
@@ -150,48 +142,11 @@
             return {}
 
     def _get_shtmlpath(self):
-<<<<<<< HEAD
         return os.path.join(self.path, "scholarly.html")
 
     def _get_fxmlpath(self):
         return os.path.join(self.path, "fulltext.xml")
 
-=======
-        shtmlpath = os.path.join(self.path, "scholarly.html")
-        if os.path.isfile(shtmlpath):
-            return shtmlpath
-        else:
-            # self.log("Missing scholarly.html")
-            return None
-    
-    def _get_fxmlpath(self):
-        fxmlpath = os.path.join(self.path, "fulltext.xml")
-        if os.path.isfile(fxmlpath):
-            return fxmlpath
-        else:
-            # self.log("Missing fulltext.xml")
-            return None
-    
-    def get_shtml(self):
-        """
-        Returns the scholarly.html as a BeautifulSoup object.
-        """
-        if self.shtmlpath:
-            with open(self.shtmlpath, "r") as infile:
-                return BeautifulSoup(infile, "lxml")
-        else:
-            # self.log("Missing scholarly.html")
-            return None
-    
-    def get_fulltext_xml(self):
-        if self.fulltextxmlpath:
-            with open(self.fulltextxmlpath, "r") as infile:
-                return etree.parse(infile)
-        else:
-            # self.log("Missing fulltext.xml")
-            return None
-    
->>>>>>> bf494c58
     def _get_plugins(self):
         """
         Returns a list of available ami-plugin-results.
@@ -228,19 +183,7 @@
                                                                  query,
                                                                  "results.xml"))
         return results
-<<<<<<< HEAD
-=======
-        
-    def get_pdate(self):
-        """
-        Not implemented until metadata.json provided per ctree.
-        """
-        pass
-        # try:
-        #     return self.get_shtml().find("span", {"class":"pub-date-epub"}).find("span").text
-        # except:
-        #     return []
->>>>>>> bf494c58
+
 
     def read_resultsxml(self, filename):
         """
@@ -272,7 +215,6 @@
                 print("%s is not available for %s, run ami-%s first." %(plugin, self.ID, plugin))
             else:
                 return self.results.get(plugin)
-<<<<<<< HEAD
 
     def get_shtml(self):
         """
@@ -284,8 +226,6 @@
     def get_fulltext_xml(self):
         with open(self.fulltextxmlpath, "r") as infile:
             return etree.parse(infile)
-=======
->>>>>>> bf494c58
 
     def get_section(self, section_title):
         """
@@ -407,11 +347,8 @@
         returns the corresponding string.
         Returns: "string"
         """
-<<<<<<< HEAD
         return self.metadata.get("title")[0]
-=======
-        return self.get_fulltext_xml().getroot().xpath("//article-title/text()")[0]
->>>>>>> master
+
 
     def __repr__(self):
         return '<CTree: {}>'.format(self.ID)
